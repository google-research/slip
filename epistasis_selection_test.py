"""Tests for epistasis_selection.py."""

from absl.testing import absltest
from absl.testing import parameterized

import numpy as np
import pandas as pd


import epistasis_selection
import potts_model

class SelectionTest(parameterized.TestCase):

  @parameterized.named_parameters(
      dict(
          testcase_name='4_mutants',
          epistatic_pairs=[((1, 1), (2, 2)),
                           ((3, 3), (4, 4)),
                           ((5, 5), (6, 6)),
                           ((7, 7), (8, 8))],
          distance=4,
          num_rounds=1,
          expected_set=[
              ((1, 1), (2, 2), (3, 3), (4, 4)),
              ((1, 1), (2, 2), (5, 5), (6, 6)),
              ((1, 1), (2, 2), (7, 7), (8, 8)),
              ((3, 3), (4, 4), (5, 5), (6, 6)),
              ((3, 3), (4, 4), (7, 7), (8, 8)),
              ((5, 5), (6, 6), (7, 7), (8, 8)),
          ]
      ),
      dict(
          testcase_name='8_mutants',
          epistatic_pairs=[((1, 1), (2, 2)),
                           ((3, 3), (4, 4)),
                           ((5, 5), (6, 6)),
                           ((7, 7), (8, 8))],
          distance=8,
          num_rounds=3,
          expected_set=[
              ((1, 1), (2, 2), (3, 3), (4, 4), (5, 5), (6, 6), (7, 7), (8, 8))
          ]
      ),
  )
  def test_combine_k_rounds(self, num_rounds, distance, epistatic_pairs, expected_set):
      actual_mutants = epistasis_selection.combine_k_rounds(num_rounds=num_rounds, mutations=epistatic_pairs)
      actual_mutants_at_distance = [m for m in actual_mutants if len(m)==distance]
      self.assertSetEqual(set(actual_mutants_at_distance), set(expected_set))

  @parameterized.named_parameters(
      dict(
          testcase_name='add_pairs',
          epistatic_pairs=[((1, 1), (2, 2)),
                           ((2, 2), (3, 3)),
                           ((5, 5), (6, 6)),
                           ((6, 6), (8, 8))],
          distance=4,
          num_rounds=1,
          expected_set=[
              ((1, 1), (2, 2), (5, 5), (6, 6)),
              ((2, 2), (3, 3), (5, 5), (6, 6)),
              ((1, 1), (2, 2), (6, 6), (8, 8)),
              ((2, 2), (3, 3), (6, 6), (8, 8)),
          ]
      ),
      dict(
          testcase_name='cant_use_one',
          epistatic_pairs=[((1, 1), (2, 2)),
                           ((3, 3), (4, 4)),
                           ((4, 4), (5, 5)),  # this overlaps with everything
                           ((5, 5), (6, 6)),
                           ((7, 7), (8, 8))],
          num_rounds=3,
          distance=8,
          expected_set=[
              ((1, 1), (2, 2), (3, 3), (4, 4), (5, 5), (6, 6), (7, 7), (8, 8)),
          ]
      ),
      dict(
          testcase_name='no_mutants',
          epistatic_pairs=[((1, 1), (2, 2)),
                           ((3, 3), (4, 4)),
                           ((4, 4), (5, 5)),
                           ((7, 7), (8, 8))],
          num_rounds=3,
          distance=8,
          expected_set=[]
      ),
  )
  def test_combine_k_rounds_overlap(self, num_rounds, distance, epistatic_pairs, expected_set):
      actual_mutants = epistasis_selection.combine_k_rounds(
          num_rounds=num_rounds, mutations=epistatic_pairs)
      # only test a particular distance
      actual_mutants_at_distance = [
          m for m in actual_mutants if len(m) == distance]
      self.assertSetEqual(set(actual_mutants_at_distance), set(expected_set))

  @parameterized.named_parameters(
      dict(
          testcase_name='limit_1_pairs',
          mutation_sets=[((1, 1), (2, 2)),
                           ((1, 1), (4, 4)),
                           ((1, 1), (6, 6)),
                           ((7, 7), (8, 8))],
          limit=1,
          expected_set=[((1, 1), (2, 2)),
                        ((7, 7), (8, 8))],
      ),
      dict(
          testcase_name='limit_2_pairs',
          mutation_sets=[((1, 1), (2, 2)),
                           ((1, 1), (4, 4)),
                           ((1, 1), (6, 6)),
                           ((7, 7), (8, 8))],
          limit=2,
          expected_set=[((1, 1), (2, 2)),
                        ((1, 1), (4, 4)),
                        ((7, 7), (8, 8))],
      ),
  )
  def test_filter_mutation_set_by_position(self, mutation_sets, limit, expected_set):
      actual = epistasis_selection.filter_mutation_set_by_position(mutation_sets, limit)
      self.assertSetEqual(set(actual), set(expected_set))


class GetEpistaticSeqsIntegrationTest(parameterized.TestCase):

  def _basic_params(self):
    """Weight matrix and field vector."""
    rng = np.random.default_rng(0)
    weight_matrix = rng.normal(size=(4, 4, 20, 20))
    # make symmetric
    weight_matrix = weight_matrix + np.moveaxis(weight_matrix, (0, 1, 2, 3), (1, 0, 3, 2))
    field_vec = rng.normal(size=(4, 20))
    return weight_matrix, field_vec

  def _get_landscape(self):
    """Return a small PottsModel landscape."""
    weight_matrix, field_vec = self._basic_params()

    return potts_model.PottsModel(
        weight_matrix,
        field_vec,
        distance_threshold_for_nearby_residues=0,
        coupling_scale=1.0,
        field_scale=1.0,
        wt_seq=[0, 0, 0, 0])

  def test_get_epistatic_seqs(self):
    expected_len = 2
    self.assertLen(epistasis_selection.get_epistatic_seqs_for_landscape(self._get_landscape(), top_k=5, distance=2, n=2), expected_len)

<<<<<<< HEAD
  def test_get_adaptive_seqs(self):
    expected_len = 2
    self.assertLen(epistasis_selection.get_adaptive_seqs_for_landscape(self._get_landscape(), top_k=5, distance=2, n=2), expected_len)
=======
>>>>>>> 3c112f51

if __name__ == '__main__':
  absltest.main()<|MERGE_RESOLUTION|>--- conflicted
+++ resolved
@@ -149,14 +149,14 @@
 
   def test_get_epistatic_seqs(self):
     expected_len = 2
-    self.assertLen(epistasis_selection.get_epistatic_seqs_for_landscape(self._get_landscape(), top_k=5, distance=2, n=2), expected_len)
+    epistatic_seqs = epistasis_selection.get_epistatic_seqs_for_landscape(self._get_landscape(), top_k=5, distance=2, n=2)
+    self.assertLen(epistatic_seqs, expected_len)
 
-<<<<<<< HEAD
   def test_get_adaptive_seqs(self):
     expected_len = 2
-    self.assertLen(epistasis_selection.get_adaptive_seqs_for_landscape(self._get_landscape(), top_k=5, distance=2, n=2), expected_len)
-=======
->>>>>>> 3c112f51
+    adaptive_seqs = epistasis_selection.get_adaptive_seqs_for_landscape(self._get_landscape(), top_k=5, distance=2, n=2)
+    self.assertLen(adaptive_seqs, expected_len)
+
 
 if __name__ == '__main__':
   absltest.main()