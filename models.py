# coding=utf-8
# Copyright 2021 The Google Research Authors.
#
# Licensed under the Apache License, Version 2.0 (the "License");
# you may not use this file except in compliance with the License.
# You may obtain a copy of the License at
#
#     http://www.apache.org/licenses/LICENSE-2.0
#
# Unless required by applicable law or agreed to in writing, software
# distributed under the License is distributed on an "AS IS" BASIS,
# WITHOUT WARRANTIES OR CONDITIONS OF ANY KIND, either express or implied.
# See the License for the specific language governing permissions and
# limitations under the License.

"""Model utilities."""

import functools
from typing import Callable, Dict

from sklearn import ensemble
from sklearn import linear_model
import tensorflow as tf


class KerasModelWrapper:
    """Wraps a Keras model to have the sklearn model interface."""

    def __init__(self,
                 model_build_fn: Callable,
                 sequence_length: int,
                 vocab_size: int,
                 fit_kwargs: Dict = dict()):
        """Initialize a KerasModelWrapper.

        Args:
          model_build_fn: A function that when called with arguments
            `model_build_fn(sequence_length, vocab_size)` returns a Keras model.
          sequence_length: The length of input sequences.
          vocab_size: The one-hot dimension size for input sequences.
          fit_kwargs: An optional dictionary of keyword arguments passed to the
            Keras model.fit(**fit_kwargs). See
              https://keras.io/api/models/model_training_apis/ for more details.
        """
        self._model_build_fn = model_build_fn
        self._fit_kwargs = fit_kwargs
        self._sequence_length = sequence_length
        self._vocab_size = vocab_size

    # We capitalize .fit(X, y) and .predict(X) to reflect the sklearn API
    # pylint: disable=invalid-name
    def fit(self, X, y):
        # Reinitialize the model for each call to .fit().
        self._model = self._model_build_fn(
            self._sequence_length, self._vocab_size)
        self._model.fit(X, y, **self._fit_kwargs)

    def predict(self, X):
        return self._model.predict(x=X).squeeze(axis=1)

    # pylint: enable=invalid-name


def build_cnn_model(sequence_length: int,
                    vocab_size: int,
                    num_filters: int,
                    kernel_size: int,
                    hidden_size: int,
                    adam_learning_rate: float):
    """Returns a 1D CNN model.

    This model consists of 3 layers of 1D convs, followed by a dense layer.
    The optimizer is configured to be Adam.

    For example, for an input sequence of length 118, with vocab size 20, 32 filters,
    kernel_size=5, hidden_size=64, model.summary() returns:

      Layer (type)                 Output Shape              Param #
    =================================================================
    conv1d_78 (Conv1D)           (None, 118, 32)           3232
    _________________________________________________________________
    conv1d_79 (Conv1D)           (None, 118, 32)           5152
    _________________________________________________________________
    conv1d_80 (Conv1D)           (None, 118, 32)           5152
    _________________________________________________________________
    flatten_24 (Flatten)         (None, 3776)              0
    _________________________________________________________________
    dense_53 (Dense)             (None, 64)                241728
    _________________________________________________________________
    dropout_15 (Dropout)         (None, 64)                0
    _________________________________________________________________
    dense_54 (Dense)             (None, 1)                 65
    =================================================================
    Total params: 255,329
    Trainable params: 255,329
    Non-trainable params: 0

    Args:
      sequence_length: The input sequence length.
      vocab_size: The dimension of the 1-hot encoding.
    """
    model = tf.keras.models.Sequential()
    input_shape = (sequence_length, vocab_size)
    dropout_prob = 0.25

    model.add(tf.keras.layers.Conv1D(num_filters, kernel_size, activation='relu', input_shape=input_shape, padding='same'))
    model.add(tf.keras.layers.Conv1D(num_filters, kernel_size, activation='relu', padding='same'))
    model.add(tf.keras.layers.Conv1D(num_filters, kernel_size, activation='relu', padding='same'))
    model.add(tf.keras.layers.Flatten())
    model.add(tf.keras.layers.Dense(hidden_size, activation='relu'))
    model.add(tf.keras.layers.Dropout(dropout_prob, seed=0))
    model.add(tf.keras.layers.Dense(1))
    model.summary()

    model.compile(
        optimizer=tf.keras.optimizers.Adam(learning_rate=adam_learning_rate),
        loss='mse',
        metrics=['mse'])
    return model


def build_linear_model(model_kwargs):
    # set defaults
    default_kwargs = {
        'ridge_alpha': 1.0,
        'ridge_fit_intercept': True,
    }
    kwargs = default_kwargs.copy()
    for key in default_kwargs.keys():
        if key in model_kwargs:
            kwargs[key] = model_kwargs[key]

    model = linear_model.Ridge(alpha=kwargs['ridge_alpha'], fit_intercept=kwargs['fit_intercept'])
    flatten_inputs = True
    return model, flatten_inputs


def build_cnn(sequence_length, vocab_size, model_kwargs):
    default_kwargs = {
        'cnn_batch_size': 64,
        'cnn_num_epochs': 500,
        'cnn_num_filters': 32,
        'cnn_kernel_size': 5,
        'cnn_hidden_size': 64,
        'cnn_adam_learning_rate': 0.0001
    }

    kwargs = default_kwargs.copy()
    for key in default_kwargs.keys():
        if key in model_kwargs:
            kwargs[key] = model_kwargs[key]
    build_model = functools.partial(build_cnn_model,
                                    num_filters=kwargs['cnn_num_filters'],
                                    kernel_size=kwargs['cnn_kernel_size'],
                                    hidden_size=kwargs['cnn_hidden_size'],
                                    adam_learning_rate=kwargs['cnn_adam_learning_rate'])
    fit_kwargs = {'batch_size': kwargs['cnn_batch_size'], 'epochs': kwargs['cnn_num_epochs']}
    model = KerasModelWrapper(build_model, sequence_length, vocab_size, fit_kwargs)
    flatten_inputs = False
    return model, flatten_inputs


def get_model(model_name,
              sequence_length: int,
              vocab_size: int,
<<<<<<< HEAD
              ridge_alpha: float=1.0,
              ridge_fit_intercept: bool=False,
              cnn_batch_size: int=64,
              cnn_num_epochs: int=500,
              cnn_num_filters: int=32,
              cnn_kernel_size: int=5,
              cnn_hidden_size: int=64,
              cnn_adam_learning_rate: float=0.0001):
    """Returns model, flatten_inputs."""
    if model_name == 'linear':
        flatten_inputs = True
        model = linear_model.Ridge(alpha=ridge_alpha, fit_intercept=ridge_fit_intercept)
        return model, flatten_inputs
=======
              model_kwargs: Dict):
    """Returns model, flatten_inputs."""
    if model_name == 'linear':
        return build_linear_model(model_kwargs)
>>>>>>> 5af7db1d
    elif model_name == 'cnn':
        return build_cnn(sequence_length, vocab_size, model_kwargs)
    elif model_name == 'random_forest':
        flatten_inputs = True
        return ensemble.RandomForestRegressor(), flatten_inputs
    else:
        raise NotImplementedError<|MERGE_RESOLUTION|>--- conflicted
+++ resolved
@@ -163,26 +163,10 @@
 def get_model(model_name,
               sequence_length: int,
               vocab_size: int,
-<<<<<<< HEAD
-              ridge_alpha: float=1.0,
-              ridge_fit_intercept: bool=False,
-              cnn_batch_size: int=64,
-              cnn_num_epochs: int=500,
-              cnn_num_filters: int=32,
-              cnn_kernel_size: int=5,
-              cnn_hidden_size: int=64,
-              cnn_adam_learning_rate: float=0.0001):
-    """Returns model, flatten_inputs."""
-    if model_name == 'linear':
-        flatten_inputs = True
-        model = linear_model.Ridge(alpha=ridge_alpha, fit_intercept=ridge_fit_intercept)
-        return model, flatten_inputs
-=======
               model_kwargs: Dict):
     """Returns model, flatten_inputs."""
     if model_name == 'linear':
         return build_linear_model(model_kwargs)
->>>>>>> 5af7db1d
     elif model_name == 'cnn':
         return build_cnn(sequence_length, vocab_size, model_kwargs)
     elif model_name == 'random_forest':
