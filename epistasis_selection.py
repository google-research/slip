# coding=utf-8
# Copyright 2021 The Google Research Authors.
#
# Licensed under the Apache License, Version 2.0 (the "License");
# you may not use this file except in compliance with the License.
# You may obtain a copy of the License at
#
#     http://www.apache.org/licenses/LICENSE-2.0
#
# Unless required by applicable law or agreed to in writing, software
# distributed under the License is distributed on an "AS IS" BASIS,
# WITHOUT WARRANTIES OR CONDITIONS OF ANY KIND, either express or implied.
# See the License for the specific language governing permissions and
# limitations under the License.

from collections import Counter
import itertools
from typing import Optional, Iterable, Tuple, List, Sequence

import numpy as np

import potts_model
import utils


def combine_k_rounds(num_rounds: int, mutations: Iterable[Tuple[Tuple[int, int], ...]]) -> List[Tuple[Tuple[int, int], ...]]:
  """Return the result of combining `mutations` for `num_rounds`.
  Starting with a pool of M `mutations` m_1 ... m_M, stack them for K=`num_rounds` rounds. For example,
  for K=3 rounds of combination, this will result in every variant (m_i + m_j + m_k), for i, j, k \\in M.
  Be careful of memory usage, as this can be very large due to combinatorial possibilities.
  In the best case, this scales with {M \\choose K}. But if mutations overlap at P positions,
  combining them produces 1 + 2^{P} variants. So in the worst case, this will produce
  {M \\choose K} * 2^{P} variants. See the definition for `utils.merge_mutation_sets` for more on
  mutation merging.
  Args:
    num_rounds: The number of rounds of combination
    mutations: The starting pool of mutations, where each mutation is an iterable of
      tuples encoding mutations (position, mutation).
  Returns:
    A list of tuples of mutations, where each element will be a combination of
    `num_rounds` mutations from `mutations`. Note that each tuple will possibly be of different lengths.
  """
  if num_rounds == 0:
    return list(mutations)
  mutation_combinations = itertools.combinations(mutations, num_rounds + 1)

  all_samples = []
  for mutation_combination in mutation_combinations:
<<<<<<< HEAD
    all_samples.extend(
        utils.merge_multiple_mutation_sets(mutation_combination))
=======
    all_samples.extend(utils.merge_multiple_mutation_sets(mutation_combination))
>>>>>>> 7dbc5a78
  return all_samples


def filter_mutation_set_by_position(mutation_sets, limit: int = 10):
  """filter the set of mutations so that they're only used a maximum of `limit` times"""
  filtered_mutation_sets = []
  position_counter = Counter()
  for mutation_set in mutation_sets:
    positions = [m[0] for m in mutation_set]
    if any([position_counter[position] >= limit for position in positions]):
      continue
    else:
      position_counter.update(positions)
      filtered_mutation_sets.append(mutation_set)
  return filtered_mutation_sets


def get_epistatic_seqs_for_landscape(landscape: potts_model.PottsModel,
                                     distance: int,
                                     n: int,
                                     adaptive: bool = True,
<<<<<<< HEAD
                                     max_reuse: Optional[int] = None,
=======
>>>>>>> 7dbc5a78
                                     top_k: Optional[int] = None,
                                     random_state: np.random.RandomState = np.random.RandomState(0)):
  """Return `n` variants at `distance` that are enriched for epistasis on `landscape`.

  To construct epistatic sequences, the top epistatic pairs are taken directly from the landscape
  epistasis tensor, and used as building blocks for higher order mutants.

  Args:
    landscape: The landscape.
    distance: The number of mutations from the landscape wildtype. Raises a ValueError if not an even number.
    n: The number of variants in the test set.
    adaptive: When True (False), return sequences enriched for adaptive (deleterious) epistasis
    top_k: The number of highest magnitude interactions to use for sampling.
    random_state: An instance of np.random.RandomState

  Return:
    A List of sequences.
  """
  if distance % 2 != 0:
    raise ValueError('Odd distance not supported.')

  if not top_k:
    top_k = n
  mutation_pairs = utils.get_top_n_mutation_pairs(landscape.epistasis_tensor, top_k, lowest=not adaptive)
  if max_reuse is not None:
    assert max_reuse > 0
    mutation_pairs = filter_mutation_set_by_position(mutation_pairs, limit=max_reuse)
    print(f'{len(mutation_pairs)} after filtering {top_k}')

  num_rounds = distance // 2
  all_combined = combine_k_rounds(num_rounds, mutation_pairs)
  all_combined = [element for element in all_combined if len(element) == distance]

  if len(all_combined) < n:
    raise ValueError(f'Not enough ({len(all_combined)} < {n}) mutants at distance {distance}, try increasing `top_k`.')
  # TODO(nthomas) after switching to np.random.Generator, we can do rng.choice(all_combined)
  subset_idxs = random_state.choice(len(all_combined), n, replace=False)
  subset = [all_combined[i] for i in subset_idxs]
  seqs = [utils.apply_mutations(landscape.wildtype_sequence, m) for m in subset]
  return seqs<|MERGE_RESOLUTION|>--- conflicted
+++ resolved
@@ -46,12 +46,7 @@
 
   all_samples = []
   for mutation_combination in mutation_combinations:
-<<<<<<< HEAD
-    all_samples.extend(
-        utils.merge_multiple_mutation_sets(mutation_combination))
-=======
     all_samples.extend(utils.merge_multiple_mutation_sets(mutation_combination))
->>>>>>> 7dbc5a78
   return all_samples
 
 
@@ -73,10 +68,7 @@
                                      distance: int,
                                      n: int,
                                      adaptive: bool = True,
-<<<<<<< HEAD
                                      max_reuse: Optional[int] = None,
-=======
->>>>>>> 7dbc5a78
                                      top_k: Optional[int] = None,
                                      random_state: np.random.RandomState = np.random.RandomState(0)):
   """Return `n` variants at `distance` that are enriched for epistasis on `landscape`.
