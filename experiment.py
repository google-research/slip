# coding=utf-8
# Copyright 2021 The Google Research Authors.
#
# Licensed under the Apache License, Version 2.0 (the "License");
# you may not use this file except in compliance with the License.
# You may obtain a copy of the License at
#
#     http://www.apache.org/licenses/LICENSE-2.0
#
# Unless required by applicable law or agreed to in writing, software
# distributed under the License is distributed on an "AS IS" BASIS,
# WITHOUT WARRANTIES OR CONDITIONS OF ANY KIND, either express or implied.
# See the License for the specific language governing permissions and
# limitations under the License.

"""Methods for running optimization trajectories."""

from os import PathLike
import random as python_random
import functools
from glob import glob
from typing import Callable, Dict, Sequence, Tuple, Optional
from pathlib import Path

import numpy as np
import pandas as pd
from scipy import stats
from sklearn import metrics as skm
import tensorflow as tf

import epistasis_selection
import metrics
import models
import potts_model
import sampling
import solver
import tuning
import utils


def get_fitness_df(sequences: np.ndarray,
                   fitness_fn: Callable,
                   ref_seq: Sequence[int]):
    """Get a DataFrame with the fitness of the requested sequences.

    Args:
      sequences: A 2D NxL numpy array of integer encoded sequences.
      fitness_fn: A function, that when given a single integer encoded sequence,
        returns a fitness value.
      ref_seq: An integer encoded sequence. `num_mutations` is measured with
        respect to this sequence.

    Returns:
      A pd.DataFrame with the fields `sequence`, `num_mutations`, `fitness`.
    """
    sequences = np.array(sequences)
    num_mutations = [utils.hamming_distance(ref_seq, s) for s in sequences.tolist()]
    df = pd.DataFrame(
        dict(
            sequence=sequences.tolist(),
            num_mutations=num_mutations,
            fitness=fitness_fn(sequences)))
    return df


def get_random_split_df(df: pd.DataFrame,
                        train_fraction: float,
                        random_state: np.random.RandomState
                        ) -> Tuple[pd.DataFrame, pd.DataFrame]:
    """Returns two dfs, randomly split into `train_fraction` and 1-`train_fraction`."""
    train_df = df.sample(frac=train_fraction, random_state=random_state)
    test_df = df[~df.index.isin(train_df.index)].copy()
    return (train_df, test_df)


def get_distance_split_df(
        df: pd.DataFrame,
        reference_seq: Sequence[int],
        distance_threshold: int) -> Tuple[pd.DataFrame, pd.DataFrame]:
    """Returns DataFrames split based on distance from `reference_seq`.

    The first df includes all sequences within `distance_threshold` (inclusive) of
    `reference_seq`, and the second df contains the rest.

    Args:
      df: A pd.DataFrame with a `sequence` column.
      reference_seq: A 1D integer-encoded sequence.
      distance_threshold: An integer threshold, sequences in `df` with hamming
        distance within `distance_threshold` (inclusive) of `reference_sequence`
        are included in the first returned df, while the second df contains the
        rest.

    Returns:
      Two pd.DataFrames with the sequences split according to distance.
    """
    distance_from_reference = df.sequence.apply(
        utils.hamming_distance, y=reference_seq)
    train_df = df[distance_from_reference <= distance_threshold].copy()
    test_df = df[~df.index.isin(train_df.index)].copy()
    return (train_df, test_df)


def fit_model(model, df: pd.DataFrame, vocab_size: int, flatten_inputs: bool):
    """Fit `model` to training data given by `df`."""
    x_train, y_train = utils.get_x_y_from_df(
        df, vocab_size=vocab_size, flatten=flatten_inputs)
    model.fit(x_train, y_train)


def get_regression_metrics(y_pred: np.ndarray,
                           y_true: np.ndarray):
    """Returns a long-form dictionary of metrics."""
    metrics_dict = {}
    metrics_dict['mse'] = skm.mean_squared_error(y_pred, y_true)
    metrics_dict['std_predicted'] = np.std(y_pred)
    metrics_dict['std_test'] = np.std(y_true)
    if np.std(y_pred) != 0.0 and np.std(y_true) != 0.0:
        # Correlation coefficients are undefined if the deviation of either array is 0.
        coef, _ = stats.spearmanr(y_pred, y_true)
        metrics_dict['spearman_r'] = coef
        coef, _ = stats.kendalltau(y_pred, y_true)
        metrics_dict['kendalltau'] = coef
        coef, _ = stats.pearsonr(y_pred, y_true)
        metrics_dict['pearson_r'] = coef
        metrics_dict['r_squared'] = skm.r2_score(y_pred, y_true)
    return metrics_dict


def compute_regression_metrics(model,  # trained
                               test_df: pd.DataFrame,
                               vocab_size: int,
                               flatten_inputs: bool):
    """Returns regression metrics for a trained model on a given test set."""
    x_test, y_true = utils.get_x_y_from_df(
        test_df, vocab_size=vocab_size, flatten=flatten_inputs)
    y_pred = model.predict(x_test)

    size_dict = {'test_size': len(test_df)}
    metrics_dict = get_regression_metrics(y_pred, y_true)
    metrics_dict.update(size_dict)
    return metrics_dict


def compute_regression_metrics_random_split(
        model,
        df: pd.DataFrame,
        train_fraction: float,
        vocab_size: int,
        flatten_inputs: bool,
        random_state: np.random.RandomState):
    """Returns regression metrics for a random split of the data."""
    train_df, test_df = get_random_split_df(
        df, train_fraction, random_state=random_state)

    fit_model(model, train_df, vocab_size, flatten_inputs)

    x_test, y_true = utils.get_x_y_from_df(
        test_df, vocab_size=vocab_size, flatten=flatten_inputs)
    y_pred = model.predict(x_test)

    size_dict = {'train_size': len(train_df), 'test_size': len(test_df)}
    metrics_dict = get_regression_metrics(y_pred, y_true)
    metrics_dict.update(size_dict)
    return metrics_dict


def compute_regression_metrics_distance_split(
        model,
        df: pd.DataFrame,
        reference_seq: Sequence[int],
        distance_threshold: int,
        vocab_size: int,
        flatten_inputs: bool):
    """Returns regression metrics for a distance-based split of the data."""
    train_df, test_df = get_distance_split_df(df, reference_seq,
                                              distance_threshold)

    fit_model(model, train_df, vocab_size, flatten_inputs)

    size_dict = {'train_size': len(train_df), 'test_size': len(test_df)}
    if len(test_df) == 0:
        return size_dict
    else:
        x_test, y_true = utils.get_x_y_from_df(
            test_df, vocab_size=vocab_size, flatten=flatten_inputs)
        y_pred = model.predict(x_test)
        metrics_dict = get_regression_metrics(y_pred, y_true)
        metrics_dict.update(size_dict)
        return metrics_dict


def get_samples_around_wildtype(
        landscape: potts_model.PottsModel,
        num_samples: int,
        min_num_mutations: int,
        max_num_mutations: int,
        include_singles: bool,
        random_state: np.random.RandomState):
    """Return a DataFrame with a sample centered around the `landscape` wildtype.

    If `include_singles` is true, then L*A singles are added in addition to the
    `num_samples` random samples.

    Args:
      landscape: A landscape with a .evaluate() method.
      num_samples: The number of random samples to draw from the landscape.
      min_num_mutations: The minimum number of mutations to randomly sample.
      max_num_mutations: The maximum number of mutations to randomly sample.
      include_singles: Whether to include all single mutants or not.
      random_state: np.random.RandomState which dictates the sampling.

    Returns:
      A DataFrame of samples with `sequence` and `fitness` keys.
    """
    sample = sampling.sample_within_hamming_radius(
        landscape.wildtype_sequence,
        num_samples,
        landscape.vocab_size,
        min_mutations=min_num_mutations,
        max_mutations=max_num_mutations,
        random_state=random_state)
    if include_singles:
        all_singles = sampling.get_all_single_mutants(
            landscape.wildtype_sequence, vocab_size=landscape.vocab_size)
        sample = np.vstack([sample, all_singles])
    random_state.shuffle(sample)

    sample_df = get_fitness_df(sample, landscape.evaluate,
                               landscape.wildtype_sequence)
    sample_df['sequence_tuple'] = sample_df.sequence.apply(tuple)
    sample_df = sample_df.drop_duplicates('sequence_tuple')
    sample_df = sample_df.drop(labels='sequence_tuple', axis='columns')
    return sample_df


def get_pdb_from_mogwai_filepath(mogwai_filepath):
    pdb = mogwai_filepath.rsplit('/', 1)[1].rstrip('_model_state_dict.npz')
    return pdb


def get_test_sets_in_dir(directory: PathLike) -> Dict[str, np.ndarray]:
    """Returns a mapping from test set names to an array of integer encoded sequences.

    Loads all of the .npz files in the given directory. Assumes that the npz
    files have an attribute named 'sequences' which can be accessed.

    Args:
        directory: The directory to load from.

    Returns:
        A mapping from test set names to an array of integer encoded sequences.
    """
    test_set_name_to_sequences = {}
    for filepath in directory.glob('*.npz'):
        test_set_name = filepath.stem
        npzfile = np.load(filepath)
        test_set_name_to_sequences[test_set_name] = npzfile['sequences']
    return test_set_name_to_sequences


def run_regression_experiment(
        mogwai_filepath: str,
        fraction_adaptive_singles: float,
        fraction_reciprocal_adaptive_epistasis: float,
        epistatic_horizon: float,
        normalize_to_singles: bool,
        training_set_min_num_mutations: int,
        training_set_max_num_mutations: int,
        training_set_num_samples: int,
        training_set_include_singles: bool,
        training_set_random_seed: int,
        test_set_dir: str,
        model_name: str,
        model_random_seed: int,
<<<<<<< HEAD
        model_kwargs_dict: Dict,
=======
        model_kwargs: Dict,
>>>>>>> 3d46dfb5
):
    """Returns metrics for a regression experiment."""
    # Load Potts model landscape
    print('Loading tuned landscape...')
    untuned_landscape = potts_model.load_from_mogwai_npz(mogwai_filepath)
    tuning_kwargs = tuning.get_tuning_kwargs(
        untuned_landscape,
        fraction_adaptive_singles,
        fraction_reciprocal_adaptive_epistasis,
        epistatic_horizon,
        normalize_to_singles=normalize_to_singles)
    landscape = potts_model.load_from_mogwai_npz(
        mogwai_filepath,
        **tuning_kwargs)

    # Sample a training dataset.
    print('Sampling training set...')
    training_random_state = np.random.RandomState(training_set_random_seed)
    train_df = get_samples_around_wildtype(
        landscape,
        training_set_num_samples,
        training_set_min_num_mutations,
        training_set_max_num_mutations,
        training_set_include_singles,
        training_random_state)

    # Keras reproducibility
    np.random.seed(model_random_seed)
    python_random.seed(model_random_seed)
    tf.random.set_seed(model_random_seed)

    # Train model.
    print('Training model...')
    sequence_length = len(landscape.wildtype_sequence)
    model, flatten_inputs = models.get_model(model_name,
                                             sequence_length,
                                             landscape.vocab_size,
<<<<<<< HEAD
                                             **model_kwargs_dict)
=======
                                             model_kwargs)
>>>>>>> 3d46dfb5

    fit_model(model, train_df, landscape.vocab_size, flatten_inputs)
    run_metrics = {}

    # Compute regression metrics.
    compute_regression_metrics_for_model = functools.partial(compute_regression_metrics,
                                                             vocab_size=landscape.vocab_size,
                                                             flatten_inputs=flatten_inputs)
    get_fitness_df_for_landscape = functools.partial(get_fitness_df,
                                                     fitness_fn=landscape.evaluate,
                                                     ref_seq=landscape.wildtype_sequence)
    train_metrics = compute_regression_metrics_for_model(model, train_df)
    run_metrics['train'] = train_metrics

    pdb = get_pdb_from_mogwai_filepath(mogwai_filepath)
    test_set_dir = Path(test_set_dir) / Path(pdb)
    test_set_name_to_seqs = get_test_sets_in_dir(test_set_dir)
    for test_set_name, test_set_seqs in test_set_name_to_seqs.items():
        test_df = get_fitness_df_for_landscape(test_set_seqs)
        test_set_metrics = compute_regression_metrics_for_model(model, test_df)
        run_metrics[test_set_name] = test_set_metrics

    return run_metrics


def run_design_experiment(
    mogwai_filepath: str,
    fraction_adaptive_singles: float,
    fraction_reciprocal_adaptive_epistasis: float,
    epistatic_horizon: float,
    normalize_to_singles: bool,
    training_set_min_num_mutations: int,
    training_set_max_num_mutations: int,
    training_set_num_samples: int,
    training_set_include_singles: bool,
    training_set_random_seed: int,
    model_name: str,
    model_random_seed: int,
    model_kwargs: Dict,
    mbo_num_designs: int,
    mbo_random_seed: int,
    inner_loop_solver_top_k: int,
    inner_loop_solver_min_mutations: int,
    inner_loop_solver_max_mutations: int,
    inner_loop_num_rounds: int,
    inner_loop_num_samples: int,
    design_metrics_hit_threshold: float,
    design_metrics_cluster_hamming_distance: int,
    design_metrics_fitness_percentiles: Sequence[float],
    output_filepath: Optional[str] = None,
):
    """Returns a tuple of (metrics, proposal DataFrame) for a design experiment."""
    # Load Potts model landscape
    untuned_landscape = potts_model.load_from_mogwai_npz(mogwai_filepath)
    tuning_kwargs = tuning.get_tuning_kwargs(untuned_landscape,
                                             fraction_adaptive_singles,
                                             fraction_reciprocal_adaptive_epistasis,
                                             epistatic_horizon,
                                             normalize_to_singles)
    landscape = potts_model.load_from_mogwai_npz(
        mogwai_filepath,
        **tuning_kwargs)

    # Sample a training dataset.
    training_random_state = np.random.RandomState(training_set_random_seed)
    sample_df = get_samples_around_wildtype(landscape, training_set_num_samples,
                                            training_set_min_num_mutations,
                                            training_set_max_num_mutations,
                                            training_set_include_singles,
                                            training_random_state)

    # Keras reproducibility
    np.random.seed(model_random_seed)
    python_random.seed(model_random_seed)
    tf.random.set_seed(model_random_seed)

    # MBO
    sequence_length = len(landscape.wildtype_sequence)
    model, flatten_inputs = models.get_model(model_name,
                                             sequence_length,
                                             landscape.vocab_size,
                                             model_kwargs)
    inner_loop_solver = solver.RandomMutationSolver(
        inner_loop_solver_min_mutations,
        inner_loop_solver_max_mutations,
        top_k=inner_loop_solver_top_k,
        vocab_size=landscape.vocab_size)

    mbo_random_state = np.random.RandomState(mbo_random_seed)
    mbo_solver = solver.ModelBasedSolver(
        model,
        vocab_size=landscape.vocab_size,
        flatten_inputs=flatten_inputs,
        inner_loop_num_rounds=inner_loop_num_rounds,
        inner_loop_num_samples=inner_loop_num_samples,
        inner_loop_solver=inner_loop_solver)
    proposals = mbo_solver.propose(
        sample_df, num_samples=mbo_num_designs, random_state=mbo_random_state)
    proposals_df = get_fitness_df(proposals, landscape.evaluate,
                                  landscape.wildtype_sequence)
    if output_filepath:
        _write_seq_df_to_path(proposals_df, output_filepath)

    # Metrics
    run_metrics = {}

    normalized_hit_rate = metrics.diversity_normalized_hit_rate(
        proposals_df, design_metrics_hit_threshold,
        design_metrics_cluster_hamming_distance)
    run_metrics['diversity_normalize_hit_rate'] = normalized_hit_rate

    for percentile in design_metrics_fitness_percentiles:
        percentile_fitness = np.percentile(proposals_df.fitness, q=percentile)
        run_metrics['{}_percentile_fitness'.format(percentile)] = percentile_fitness
    return run_metrics


def _write_seq_df_to_path(df, output_filepath):
    with open(output_filepath) as f:
        df.to_csv(f)<|MERGE_RESOLUTION|>--- conflicted
+++ resolved
@@ -272,11 +272,7 @@
         test_set_dir: str,
         model_name: str,
         model_random_seed: int,
-<<<<<<< HEAD
-        model_kwargs_dict: Dict,
-=======
         model_kwargs: Dict,
->>>>>>> 3d46dfb5
 ):
     """Returns metrics for a regression experiment."""
     # Load Potts model landscape
@@ -314,11 +310,7 @@
     model, flatten_inputs = models.get_model(model_name,
                                              sequence_length,
                                              landscape.vocab_size,
-<<<<<<< HEAD
-                                             **model_kwargs_dict)
-=======
                                              model_kwargs)
->>>>>>> 3d46dfb5
 
     fit_model(model, train_df, landscape.vocab_size, flatten_inputs)
     run_metrics = {}
